sudo: false
language: generic

matrix:
  include:
    - os: linux
      env:
        - MCONDA_PYTHON_MAJOR=2
        - MCONDA_PYTHON_VERSION=2.7

    - os: linux
      env:
        - MCONDA_PYTHON_MAJOR=3
        - MCONDA_PYTHON_VERSION=3.5

    - os: linux
      env:
        - MCONDA_PYTHON_MAJOR=3
        - MCONDA_PYTHON_VERSION=3.6

    - os: osx
      env:
        - MCONDA_PYTHON_MAJOR=2
        - MCONDA_PYTHON_VERSION=2.7

    - os: osx
      env:
        - MCONDA_PYTHON_MAJOR=3
        - MCONDA_PYTHON_VERSION=3.5

    - os: osx
      env:
        - MCONDA_PYTHON_MAJOR=3
        - MCONDA_PYTHON_VERSION=3.6

    # build the documentation and deploy to the gh-pages branch
    - os: linux
      env:
        - MCONDA_PYTHON_MAJOR=3
        - MCONDA_PYTHON_VERSION=3.6
        - GH_PAGES_BUILD=true
      addons:
        apt:
          packages:
            - pandoc

env:
  global:
    - MCONDA_VERSION="latest"
    - MCONDA_LINUX="Linux-x86_64"
    - MCONDA_OSX="MacOSX-x86_64"

install:
  - |
    if [[ "$TRAVIS_OS_NAME" == "linux" ]]; then
      export MCONDA_OS=$MCONDA_LINUX
    elif [[ "$TRAVIS_OS_NAME" == "osx" ]]; then
      export MCONDA_OS=$MCONDA_OSX
    fi
    wget "http://repo.continuum.io/miniconda/Miniconda$MCONDA_PYTHON_MAJOR-$MCONDA_VERSION-$MCONDA_OS.sh" -O miniconda.sh
  - bash miniconda.sh -b -p $HOME/miniconda
  - export PATH="$HOME/miniconda/bin:$PATH"
  - hash -r
  - conda config --set always_yes yes --set changeps1 no --set auto_update_conda False
  - conda update -yq conda
  - conda install -y python=$MCONDA_PYTHON_VERSION numpy scipy

  - |
<<<<<<< HEAD
    if [[ "$GH_PAGES_BUILD" == true ]]; then
      echo "installing documentation dependencies"
      pip install .[doc]
    else
      pip install .[dev]
    fi
=======
    if [[ "$TRAVIS_OS_NAME" == "osx" ]]; then
      conda install -c conda-forge pyopencl
    fi

  - pip install .[dev]
>>>>>>> 0944135a

# command to run tests
script: 
  - |
    if [[ "$GH_PAGES_BUILD" == true ]]; then
      echo "building gh-pages documentation"
      cd doc
      bash ./deploy.sh
    else
      python -m pytest
    fi
branches:
  only:
    - master

notifications:
  email:
    on_failure: change
    on_succes: never<|MERGE_RESOLUTION|>--- conflicted
+++ resolved
@@ -64,22 +64,17 @@
   - conda config --set always_yes yes --set changeps1 no --set auto_update_conda False
   - conda update -yq conda
   - conda install -y python=$MCONDA_PYTHON_VERSION numpy scipy
-
   - |
-<<<<<<< HEAD
+    if [[ "$TRAVIS_OS_NAME" == "osx" ]]; then
+      conda install -c conda-forge pyopencl
+    fi
+  - |
     if [[ "$GH_PAGES_BUILD" == true ]]; then
       echo "installing documentation dependencies"
       pip install .[doc]
     else
       pip install .[dev]
     fi
-=======
-    if [[ "$TRAVIS_OS_NAME" == "osx" ]]; then
-      conda install -c conda-forge pyopencl
-    fi
-
-  - pip install .[dev]
->>>>>>> 0944135a
 
 # command to run tests
 script: 
